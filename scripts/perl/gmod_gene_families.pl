--- conflicted
+++ resolved
@@ -205,11 +205,7 @@
     $query_string = "DELETE FROM featureprop WHERE type_id=$gene_family_id;";
     $query = $conn->prepare($query_string);
     $query->execute();
-<<<<<<< HEAD
-    $query_string = "DELETE FROM featureprop WHERE type_id=$family_representative_id;";
-=======
     $query_string = "TRUNCATE TABLE gene_family_assignment;";
->>>>>>> 76393811
     $query = $conn->prepare($query_string);
     $query->execute();
 }
@@ -269,24 +265,16 @@
     }
 }
 my $insert_featureprop = $conn->prepare("INSERT INTO featureprop (feature_id, type_id, value, rank) VALUES(?, $gene_family_id, ?, ?);");
-<<<<<<< HEAD
-my $insert_featureprop_fr = $conn->prepare("INSERT INTO featureprop (feature_id, type_id, value, rank) VALUES(?, $family_representative_id, ?, ?);");
-=======
 my $insert_gene_family_assignment = $conn->prepare("INSERT INTO gene_family_assignment (gene_id, family_label) VALUES(?, ?);");
->>>>>>> 76393811
 foreach my $gene_id (keys %gene2families) {
     my $families = join(" ", sort keys %{$gene2families{$gene_id}});
     my $family_representative = $id2family_representative{$gene_id};
     # add an entry to the featureprop table for each gene
     if ($nuke) {
         $insert_featureprop->execute($gene_id, $families, 0);
-<<<<<<< HEAD
-        $insert_featureprop_fr->execute($gene_id, $family_representative, 0);
-=======
         foreach my $family (keys %{$gene2families{$gene_id}}) {
             $insert_gene_family_assignment->execute($gene_id, $family);
         }
->>>>>>> 76393811
     }
     else {
             my $featureprop_id = $conn->selectrow_array("SELECT featureprop_id FROM featureprop WHERE feature_id=$gene_id AND value='$families' AND type_id=$gene_family_id LIMIT 1;");
