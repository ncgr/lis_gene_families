--- conflicted
+++ resolved
@@ -1434,7 +1434,6 @@
 
     return render(request, template_name, {'json' : json})
 
-<<<<<<< HEAD
 def context_viewer_search4( request, template_name, focus_name=None ):
     # get the focus gene of the query track
     focus = Feature.objects.only( 'pk', 'name' ).get( name=focus_name )
@@ -1444,9 +1443,6 @@
     if len( focus_order ) == 0:
         raise Http404
     focus_order = focus_order[ 0 ]
-=======
-def context_viewer_search4( request, template_name, focus_id=None ):
->>>>>>> 55437b1b
 
     # get the parameters for the algorithm
     single = 'single' in request.GET and request.GET['single'] == 'true'
