# import http stuffs
from django.shortcuts import render, get_object_or_404, redirect
from django.http import HttpResponse
from django.utils import simplejson
from django.core.urlresolvers import reverse
# file generation stuffs
import cStringIO as StringIO
# pagination stuffs
from django.core.paginator import Paginator, EmptyPage, PageNotAnInteger
# for passing messages
from django.contrib import messages
# import our models and helpers
from chado.models import Organism, Cvterm, Feature, Phylotree, Featureloc, Phylonode, FeatureRelationship, Analysisfeature
from django.db.models import Count


#########
# index #
#########


def index(request, template_name):
    organisms = Organism.objects.all()
    consensus = get_object_or_404(Cvterm, name="consensus")
    msas = Feature.objects.filter(type_id=consensus)
    return render(request, template_name, {'organisms' : organisms, 'msas' : msas})


############
# organism #
############


def organism_index(request, template_name):
    organisms = Organism.objects.all()
    return render(request, template_name, {'organisms' : organisms})


def organism_view(request, organism_id, template_name):
    organism = get_object_or_404(Organism, pk=organism_id)
    features = Feature.objects.filter(organism=organism).defer("feature_id", "dbxref", "organism", "name", "uniquename", "residues", "seqlen", "md5checksum", "is_analysis", "is_obsolete", "timeaccessioned", "timelastmodified")
    num_features = features.values('type__name').annotate(count=Count('type'))
    return render(request, template_name, {'organism' : organism, 'total_features' : features.count(), 'num_features' : simplejson.dumps(list(num_features))})


#######
# msa #
#######


def msa_index(request, template_name):
    # get the msas
    msas = Feature.objects.filter(type__name='consensus')
    count = msas.count()
    # paginate them
    paginator = Paginator(msas, 500)
    page = request.GET.get('page')
    try:
        msas = paginator.page(page)
    except PageNotAnInteger:
        msas = paginator.page(1)
    except EmptyPage:
        msas = paginator.page(paginator.num_pages)
    # deliver the pages
    return render(request, template_name, {'msas' : msas, 'count' : count})


def msa_view(request, feature_id, template_name):
    consensus = get_object_or_404(Feature, pk=feature_id)
    featurelocs = Featureloc.objects.filter(srcfeature=consensus)
    # I'm sure there's a better way to get a count of the organisms but the values method was giving me trouble
    organism_pks = list(featurelocs.values_list('feature__organism', flat=True))
    organisms = Organism.objects.filter(pk__in=organism_pks)
    num_organisms = []
    for o in organisms:
        num_organisms.append({'organism' : o.common_name, 'count' : organism_pks.count(o.pk)})
    return render(request, template_name, {'consensus' : consensus, 'featurelocs' : featurelocs, 'num_organisms' : simplejson.dumps(list(num_organisms))})


def msa_consensus(request, feature_id, template_name):
    consensus = get_object_or_404(Feature, pk=feature_id)
    featurelocs = Featureloc.objects.filter(srcfeature=consensus)
    return render(request, template_name, {'consensus' : consensus, 'featurelocs' : featurelocs})


def msa_consensus_download(request, feature_id):
    # get consensus stuffs
    consensus = get_object_or_404(Feature, pk=feature_id)
    featurelocs = Featureloc.objects.filter(srcfeature=consensus)

    # write the file to be downloaded
    myfile = StringIO.StringIO()
    myfile.write(">"+consensus.name+"\n"+consensus.residues+"\n")
    for f in featurelocs:
        myfile.write(">"+f.feature.name+"\n"+f.residue_info+"\n")

    # generate the file
    response = HttpResponse(myfile.getvalue(), content_type='text/plain')
    response['Content-Length'] = myfile.tell()
    response['Content-Disposition'] = 'attachment; filename='+consensus.name+'_msa.fa'

    return response


#############
# phylogeny #
#############


def phylo_index(request, template_name):
    # get the trees
    trees = Phylotree.objects.all()
    count = trees.count()
    #trees = Feature.objects.filter(type__name='consensus')
    # paginate them
    paginator = Paginator(trees, 500)
    page = request.GET.get('page')
    try:
        trees = paginator.page(page)
    except PageNotAnInteger:
        trees = paginator.page(1)
    except EmptyPage:
        trees = paginator.page(paginator.num_pages)
    # deliver the pages
    return render(request, template_name, {'trees' : trees, 'count' : count})


#def phylo_view(request, phylotree_id, phylonode_id, template_name):
def phylo_view(request, phylotree_id, template_name):
    # get trees stuffs
    tree = get_object_or_404(Phylotree, pk=phylotree_id)
    #xml, num_leafs = phylo_xml(tree, phylonode_id)
    xml, num_leafs = phylo_xml(tree)
    return render(request, template_name, {'tree' : tree, 'xml' : xml, 'num_leafs' : num_leafs})


#def phylo_xml(tree, node_id):
def phylo_xml(tree):
    nodes = Phylonode.objects.filter(phylotree=tree)
    root = nodes.get(left_idx=1)
    #root = nodes.get(pk=node_id)

    # function that adds nodes to a xml tree and counts number of leaf nodes so we can dynamically set the tree height in the template
    def add_node(xmltree, node, family, leafs):
        xmltree += '<clade><branch_length>'+(str(node.distance) if node.distance else ".01")+'</branch_length>'
        #xmltree += '<clade><branch_length>'+str(node.distance)+'</branch_length>'
        if node.label:
            leafs += 1
            xmltree += '<name>'+node.label+'</name>'
        else:
            xmltree += '<name>&#9675;</name>'
        #xmltree += '<desc>This is a description</desc>'
        #xmltree += '<uri>/chado/phylo/node/'+str(node.phylonode_id)+'/gff_download</uri></annotation>'
        #xmltree += '<uri>http://velarde.ncgr.org:7070/isys/launch?svc=org.ncgr.cmtv.isys.CompMapViewerService%40http://localhost:8000/chado/phylo/node/'+str(node.phylonode_id)+'/gff_download</uri></annotation>'
<<<<<<< HEAD
        if node.distance:
            xmltree += '<annotation><uri>http://velarde.ncgr.org:7070/isys/launch?svc=org.ncgr.cmtv.isys.CompMapViewerService%40--style%40http://velarde.ncgr.org:7070/isys/bin/Components/cmtv/conf/cmtv_combined_map_style.xml%40--combined_display%40http://localhost:8000/chado/phylo/node/'+str(node.phylonode_id)+'/gff_download</uri></annotation>'
=======
        xmltree += '<uri>http://velarde.ncgr.org:7070/isys/launch?svc=org.ncgr.cmtv.isys.CompMapViewerService%40--style%40http://velarde.ncgr.org:7070/isys/bin/Components/cmtv/conf/cmtv_combined_map_style.xml%40--combined_display%40http://localhost:8000/chado/phylo/node/'+str(node.phylonode_id)+'/gff_download</uri></annotation>'
	#xmltree += '<uri>http://www.google.com/|http://www.comparative-legumes.org/|http://www.ncbi.nlm.nih.gov/</uri></annotation>'
>>>>>>> 197623b8
        #xmltree += '<uri>http://velarde.ncgr.org:7070/isys/launch?svc=org.ncgr.cmtv.isys.CompMapViewerService%40--style%40http://velarde.ncgr.org:7070/isys/bin/Components/cmtv/conf/cmtv_combined_map_style.xml%40--no_graphic%40http://localhost:8000/chado/phylo/node/'+str(node.phylonode_id)+'/gff_download</uri></annotation>'
        #xmltree += '<uri>http://velarde.ncgr.org:7070/isys/launch?svc=org.ncgr.cmtv.isys.CompMapViewerService%40--no_graphic%40http://localhost:8000/chado/phylo/node/'+str(node.phylonode_id)+'/gff_download</uri></annotation>'
        #xmltree += '<uri>http://velarde.ncgr.org:7070/isys/launch?svc=org.ncgr.cmtv.isys.CompMapViewerService%40--style%40http://velarde.ncgr.org:7070/isys/bin/Components/cmtv/conf/cmtv_combined_map_style.xml%40http://localhost:8000/chado/phylo/node/'+str(node.phylonode_id)+'/gff_download</uri></annotation>'
        for child in family.filter(parent_phylonode=node):
            xmltree, leafs = add_node(xmltree, child, family, leafs)
        xmltree += '</clade>'
        return xmltree, leafs

    # the xml tree
    xml = '<phyloxml xmlns:xsi="http://www.w3.org/2001/XMLSchema-instance" xsi:schemaLocation="http://www.phyloxml.org http://www.phyloxml.org/1.10/phyloxml.xsd" xmlns="http://www.phyloxml.org"><phylogeny rooted="true">'

    # add the nodes to the xml tree
    xml, num_leafs = add_node(xml, root, nodes, 0)

    # close the tree's tags
    xml += '</phylogeny></phyloxml>'
    return xml, num_leafs


def phylo_view_slide(request, phylotree_id, template_name):
    # get trees stuffs
    tree = get_object_or_404(Phylotree, pk=phylotree_id)
    nodes = Phylonode.objects.filter(phylotree=tree)
    root = nodes.get(left_idx=1)

    # function that adds nodes to a xml tree and counts number of leaf nodes so we can dynamically set the tree height in the template
    def add_node(xmltree, node, family, leafs):
        xmltree += '<clade><branch_length>'+str(node.distance)+'</branch_length>'
        if node.label:
            leafs += 1
            xmltree += '<name>'+node.label+'</name><annotation>'
        else:
            xmltree += '<name>&#9675;</name><annotation>'
        xmltree += '<desc>This is a description</desc>'
	xmltree += '<uri>http://www.google.com/|http://www.comparative-legumes.org/|http://www.ncbi.nlm.nih.gov/</uri></annotation>'
        for child in family.filter(parent_phylonode=node):
            xmltree, leafs = add_node(xmltree, child, family, leafs)
        xmltree += '</clade>'
        return xmltree, leafs

    # the xml tree
    xml = '<phyloxml xmlns:xsi="http://www.w3.org/2001/XMLSchema-instance" xsi:schemaLocation="http://www.phyloxml.org http://www.phyloxml.org/1.10/phyloxml.xsd" xmlns="http://www.phyloxml.org"><phylogeny rooted="true">'

    # add the nodes to the xml tree
    xml, num_leafs = add_node(xml, root, nodes, 0)

    # close the tree's tags
    xml += '</phylogeny></phyloxml>'

    # we've got the goods
    return render(request, template_name, {'tree' : tree, 'xml' : xml, 'num_leafs' : num_leafs})


def phylo_newick(request, phylotree_id, template_name):
    tree = get_object_or_404(Phylotree, pk=phylotree_id)
    return render(request, template_name, {'tree' : tree})

def phylo_xml_download(request, phylotree_id):
    # get the tree
    tree = get_object_or_404(Phylotree, pk=phylotree_id)
    xml, num_leafs = phylo_xml(tree)

    # write the file to be downloaded
    myfile = StringIO.StringIO()
    myfile.write(xml);

    # generate the file
    response = HttpResponse(myfile.getvalue(), content_type='text/plain')
    response['Content-Length'] = myfile.tell()
    response['Content-Disposition'] = 'attachment; filename='+tree.name+'_newick'

    return response


def phylo_newick_download(request, phylotree_id):
    # get the tree
    tree = get_object_or_404(Phylotree, pk=phylotree_id)

    # write the file to be downloaded
    myfile = StringIO.StringIO()
    myfile.write(tree.comment+"\n")

    # generate the file
    response = HttpResponse(myfile.getvalue(), content_type='text/plain')
    response['Content-Length'] = myfile.tell()
    response['Content-Disposition'] = 'attachment; filename='+tree.name+'_newick'

    return response


def phylo_gff_download(request, phylonode_id):
    # get the selected node and it's children
    phylonode = get_object_or_404(Phylonode, pk=phylonode_id)
    nodes = Phylonode.objects.filter(phylotree=phylonode.phylotree, left_idx__gte=phylonode.left_idx, right_idx__lte=phylonode.right_idx)
    organisms = Organism.objects.all()

    # check if all the nodes have central dogma
    #node_pks = nodes.values_list('pk', flat=True)
    node_pks = nodes.values_list('feature_id', flat=True)
    polypeptide_relationships = FeatureRelationship.objects.filter(subject_id__in=node_pks)
    #FIXME: with the embedded call for this gff in the CMTV launch link, this error does not get reported until
    #the launch. Better would be to have logic that doesn't provide these capabilities for inappropriate subtrees
    if (polypeptide_relationships.count() == 0):
        messages.add_message(request, messages.ERROR, "Genes not available for any species in the subtree")
        return redirect(request.META['HTTP_REFERER'])

    # get the genes and their scores
    mrna_pks = polypeptide_relationships.values_list('object_id', flat=True)
    mrna_relationships = FeatureRelationship.objects.filter(subject_id__in=mrna_pks)
    gene_pks = mrna_relationships.values_list('object_id', flat=True)
    genes = Feature.objects.filter(pk__in=gene_pks)
    analyses = Analysisfeature.objects.filter(feature_id__in=gene_pks)

    # get the feature locations and chromosome for the genes
    featurelocs = Featureloc.objects.filter(feature_id__in=gene_pks)
    chromosome_pks = featurelocs.values_list('srcfeature_id', flat=True)
    #chromosomes = Feature.objects.filter(pk__in=chromosome_pks);
    chromosomes = Feature.objects.filter(pk__in=chromosome_pks).defer("residues").extra(select={'feature_length': "length(residues)"});
    # write the file gff file
    myfile = StringIO.StringIO()
    for c in chromosomes:
        species = organisms.get(organism_id=c.organism_id)
        #myfile.write("##sequence-region " + species.genus+"_"+species.species+":"+c.name + " 1 " + str(len(c.residues))+"\n");
        myfile.write("##sequence-region " + species.genus+"_"+species.species+":"+c.name + " 1 " + str(c.feature_length)+"\n");
        

    for g in genes:
        featureloc = featurelocs.get(feature_id=g.feature_id)
        chromosome = chromosomes.get(feature_id=featureloc.srcfeature_id)
        species = organisms.get(organism_id=chromosome.organism_id)
        analysis = analyses.get(feature_id=g.feature_id)
        score = "."
        if analysis.significance is not None:
            score = str(analysis.significance)
        strand = "."
        if featureloc.strand is not None:
            strand = str(featureloc.strand)
        phase = "."
        if featureloc.phase is not None:
            phase = str(featureloc.phase)
        myfile.write(species.genus+"_"+species.species+":"+chromosome.name+"\t.\tgene\t"+str(featureloc.fmin)+"\t"+str(featureloc.fmax)+"\t"+score+"\t"+strand+"\t"+phase+"\tID="+g.uniquename+";Name="+g.name+";Trait="+phylonode.phylotree.name+"\n")

    # generate the file
    response = HttpResponse(myfile.getvalue(), content_type='text/plain')
    response['Content-Length'] = myfile.tell()
    response['Content-Disposition'] = 'attachment; filename='+phylonode.phylotree.name+'_n'+str(phylonode.left_idx)+'-'+str(phylonode.right_idx)+'.gff'

    return response


def phylo_sample(request, template_name):
    return render(request, template_name, {})


###########
# feature #
###########


def feature_view(request, feature_id, template_name):
    feature = get_object_or_404(Feature, pk=feature_id)
    return render(request, template_name, {'feature' : feature})


##########
# cvterm #
##########


def cvterm_view(request, cvterm_id, template_name):
    cvterm = get_object_or_404(Cvterm, pk=cvterm_id)
    count = Feature.objects.filter(type=cvterm).count()
    features = Feature.objects.filter(type=cvterm).defer("feature_id", "dbxref", "name", "uniquename", "residues", "seqlen", "md5checksum", "is_analysis", "is_obsolete", "timeaccessioned", "timelastmodified")
    num_features_by_organism = features.values('organism__common_name').annotate(count=Count('organism__common_name'))
    return render(request, template_name, {'cvterm' : cvterm, 'count' : count, 'num_features_by_organism' : simplejson.dumps(list(num_features_by_organism))})

<|MERGE_RESOLUTION|>--- conflicted
+++ resolved
@@ -152,13 +152,9 @@
         #xmltree += '<desc>This is a description</desc>'
         #xmltree += '<uri>/chado/phylo/node/'+str(node.phylonode_id)+'/gff_download</uri></annotation>'
         #xmltree += '<uri>http://velarde.ncgr.org:7070/isys/launch?svc=org.ncgr.cmtv.isys.CompMapViewerService%40http://localhost:8000/chado/phylo/node/'+str(node.phylonode_id)+'/gff_download</uri></annotation>'
-<<<<<<< HEAD
         if node.distance:
             xmltree += '<annotation><uri>http://velarde.ncgr.org:7070/isys/launch?svc=org.ncgr.cmtv.isys.CompMapViewerService%40--style%40http://velarde.ncgr.org:7070/isys/bin/Components/cmtv/conf/cmtv_combined_map_style.xml%40--combined_display%40http://localhost:8000/chado/phylo/node/'+str(node.phylonode_id)+'/gff_download</uri></annotation>'
-=======
-        xmltree += '<uri>http://velarde.ncgr.org:7070/isys/launch?svc=org.ncgr.cmtv.isys.CompMapViewerService%40--style%40http://velarde.ncgr.org:7070/isys/bin/Components/cmtv/conf/cmtv_combined_map_style.xml%40--combined_display%40http://localhost:8000/chado/phylo/node/'+str(node.phylonode_id)+'/gff_download</uri></annotation>'
-	#xmltree += '<uri>http://www.google.com/|http://www.comparative-legumes.org/|http://www.ncbi.nlm.nih.gov/</uri></annotation>'
->>>>>>> 197623b8
+	    #xmltree += '<annotation><uri>http://www.google.com/|http://www.comparative-legumes.org/|http://www.ncbi.nlm.nih.gov/</uri></annotation>'
         #xmltree += '<uri>http://velarde.ncgr.org:7070/isys/launch?svc=org.ncgr.cmtv.isys.CompMapViewerService%40--style%40http://velarde.ncgr.org:7070/isys/bin/Components/cmtv/conf/cmtv_combined_map_style.xml%40--no_graphic%40http://localhost:8000/chado/phylo/node/'+str(node.phylonode_id)+'/gff_download</uri></annotation>'
         #xmltree += '<uri>http://velarde.ncgr.org:7070/isys/launch?svc=org.ncgr.cmtv.isys.CompMapViewerService%40--no_graphic%40http://localhost:8000/chado/phylo/node/'+str(node.phylonode_id)+'/gff_download</uri></annotation>'
         #xmltree += '<uri>http://velarde.ncgr.org:7070/isys/launch?svc=org.ncgr.cmtv.isys.CompMapViewerService%40--style%40http://velarde.ncgr.org:7070/isys/bin/Components/cmtv/conf/cmtv_combined_map_style.xml%40http://localhost:8000/chado/phylo/node/'+str(node.phylonode_id)+'/gff_download</uri></annotation>'
@@ -181,32 +177,7 @@
 def phylo_view_slide(request, phylotree_id, template_name):
     # get trees stuffs
     tree = get_object_or_404(Phylotree, pk=phylotree_id)
-    nodes = Phylonode.objects.filter(phylotree=tree)
-    root = nodes.get(left_idx=1)
-
-    # function that adds nodes to a xml tree and counts number of leaf nodes so we can dynamically set the tree height in the template
-    def add_node(xmltree, node, family, leafs):
-        xmltree += '<clade><branch_length>'+str(node.distance)+'</branch_length>'
-        if node.label:
-            leafs += 1
-            xmltree += '<name>'+node.label+'</name><annotation>'
-        else:
-            xmltree += '<name>&#9675;</name><annotation>'
-        xmltree += '<desc>This is a description</desc>'
-	xmltree += '<uri>http://www.google.com/|http://www.comparative-legumes.org/|http://www.ncbi.nlm.nih.gov/</uri></annotation>'
-        for child in family.filter(parent_phylonode=node):
-            xmltree, leafs = add_node(xmltree, child, family, leafs)
-        xmltree += '</clade>'
-        return xmltree, leafs
-
-    # the xml tree
-    xml = '<phyloxml xmlns:xsi="http://www.w3.org/2001/XMLSchema-instance" xsi:schemaLocation="http://www.phyloxml.org http://www.phyloxml.org/1.10/phyloxml.xsd" xmlns="http://www.phyloxml.org"><phylogeny rooted="true">'
-
-    # add the nodes to the xml tree
-    xml, num_leafs = add_node(xml, root, nodes, 0)
-
-    # close the tree's tags
-    xml += '</phylogeny></phyloxml>'
+    xml, num_leafs = phylo_xml(tree)
 
     # we've got the goods
     return render(request, template_name, {'tree' : tree, 'xml' : xml, 'num_leafs' : num_leafs})
