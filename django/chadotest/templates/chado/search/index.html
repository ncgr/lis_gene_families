{% extends 'chado/base.html' %}
{% load static %}
{% block css %}
<style type="text/css">
.highlight {
    background-color: #DFF0D8;
}
.sticky {  
    position: fixed;  
    width: 100%;  
    left: 0;  
    top: 50px; /* below the main navbar */ 
    z-index: 100;  
    border-top: 0;  
} 
#collapsible { /* hides by default */
    height: 0;
    overflow: hidden;
}
#table_wrapper {
    max-height: 300px;
    overflow: auto;
    margin: 0 0 20px 0;
}
</style>
{% endblock %}
{% block content %}
<div class="page-header" id="banner">
    <div class="row">
        <div class="col-lg-12">
            <h1>Results for "{{ query_string }}"</h1>
            <p>Feature</p>
            <!--<p><a>Feature (12)</a> > <a>MSA (234)</a> > <a>Feature (43)</a> > <a>Phylo (2)</a> > Organism</p>-->
            <p class="lead">{{ results.paginator.count }} results.</p>
        </div>
    </div>
</div>
<div class="row">
    <div class="col-lg-12">
        <form class="form-horizontal" role="form">
            <div class="form-group">
                <label class="col-sm-2 control-label">Results per page</label>
                <div class="col-sm-10">
                    <select class="form-control" ONCHANGE="location = '?q={{ query_string }}&page={{ results.number }}&num=' + this.options[this.selectedIndex].value;">
                        {% for o in result_nums %}
                        <option{% if o == results.paginator.per_page %} selected{% endif %}>{{ o }}</option>
                        {% endfor %}
                    </select>
                </div>
            </div>
        </form>
        <p>Viewing results {{ results.start_index }} through {{ results.end_index }}</p>
        {% if messages %}
            {% for message in messages %}
                <div class="alert alert-danger">
                    <strong>Oops!</strong> {{ message }}
                </div>
            {% endfor %}
        {% endif %}
        <div class="navbar navbar-inverse">
            <div class="container">
                <button class="navbar-toggle" type="button" data-toggle="collapse" data-target=".bs-navbar-collapse">
                    <span class="icon-bar"></span>
                    <span class="icon-bar"></span>
                    <span class="icon-bar"></span>
                </button>
                <a href="" id="collapse_trigger"  class="navbar-brand">Selected &#x25BC;</a>
                <div class="nav-collapse collapse bs-navbar-collapse">
                    <ul class="nav navbar-nav">
                        <li>
                            <a href="{% url 'search_organism_feature' depth %}?q={{ query_string }}">Organisms</a>
                        </li>
                        <li>
                            <a href="{% url 'search_msa_feature' depth %}?q={{ query_string }}">Multiple Sequence Alignments</a>
                        </li>
                        <li>
                            <a href="{% url 'search_phylo_feature' depth %}?q={{ query_string }}">Phylogenetic Trees</a>
                        </li>
                        <li>
                            <a id="clear" href="#">Clear</a>
                        </li>
                    </ul>
                </div>
            </div>
            <div id="collapsible">
                <div id="table_wrapper">
                    <table id="selected" class="table table-bordered" style="margin-bottom: 0;">
                        <tbody>
                            {% for id, name in selected.items %}
                            <tr>
                                <td class="active"><button data-id="{{ id }}" class="btn btn-danger">Remove</button>&nbsp;{{ name }}</td>
                            </tr>
                            {% endfor %}
                        </tbody>
                    </table>
                </div>
            </div>
        </div>
        <table id="results" class="table table-striped table-bordered table-hover">
            <thead>
                <tr>
                    <th><button id="add-all" data-page="{{ results.number }}" type="button" class="btn btn-default">Add all</button>&nbsp;&nbsp;Name</th>
                    <th>CV Terms</th>
                    <th></th>
                </tr>
            </thead>
            <tbody>
                {% for r in results %}
                <tr>
<<<<<<< HEAD
                    <td><button data-id="{{ r.feature.pk }}" data-name="{{ r.feature.name }}" type="button" class="btn {% if r.feature.pk in selected %}btn-danger">Remove{% else %}btn-default">Add{% endif %}</button>&nbsp;&nbsp;{{ r.feature.name }}</td>
                    <td>
                        <b>CV Term:</b> {{ r.cvterm.name }}<br/>
                        <b>CV Description:</b> {{ r.cvterm.definition }}
                    </td>
=======
                    <td><button data-id="{{ r.pk }}" data-name="{{ r.name }}" type="button" class="btn {% if r.pk in selected %}btn-danger">Remove{% else %}btn-default">Add{% endif %}</button>&nbsp;&nbsp;{{ r.name }}</td>
                    <td>{% for cv in r.featurecvterm_feature.all %}<a style="text-decoration:underline;" href="{% url 'cvterm_view' cv.cvterm_id %}">{{ cv.cvterm.name }}</a> {% endfor %}</td>
>>>>>>> 3be891e2
                    <td><a href="{% url 'feature_view' r.feature_id %}">view</a></td>
                </tr>
                {% endfor %}
            </tbody>
        </table>
        <div style="text-align: center">
            <ul class="pagination">
                <li class="{% if results.has_previous %}enabled{% else %}disabled{% endif %}"><a href="{% if results.has_previous %}?q={{ query_string }}&page={{ results.previous_page_number }}{% else %}#{% endif %}">&laquo;</a></li>
                {% for p in results.paginator.display_page_range %}
                <li class="{% if p == results.number %}disabled{% else %}enabled{% endif %}"><a href="?q={{ query_string }}&page={{ p }}">{{ p }}</a></li>
                {% endfor %}
                <li class="{% if results.has_next %}enabled{% else %}disabled{% endif %}"><a href="{% if results.has_next %}?q={{ query_string }}&page={{ results.next_page_number }}{% else %}#{% endif %}">&raquo;</a></li>
            </ul>
        </div>
    </div>
</div>
{% endblock %}
{% block javascript %}
<script type="text/javascript" src="{% static 'js/jquery-1.10.2.min.js' %}"></script>
<script type="text/javascript" src="{% static 'js/bootstrap.min.js' %}"></script>
<script type="text/javascript">
    $.fn.highlight = function (str, className) {
        var regex = new RegExp(str, "gi");
        return this.each(function () {
            $(this).contents().filter(function() {
                return this.nodeType == 3 && regex.test(this.nodeValue);
            }).replaceWith(function() {
                return (this.nodeValue || "").replace(regex, function(match) {
                    return "<span class=\"" + className + "\">" + match + "</span>";
                });
            });
        });
    };

    $(document).ready(function() {

        // total results on this page helper variable
        var result_count = {{ results.end_index }} - {{ results.start_index }} + 1;

        // highlight search query
        $("#results *").highlight("{{ query_string }}", "highlight");

        // sticky navbar
        var stickyNavTop = $('.navbar-inverse').offset().top;  
        var stickyNav = function(){  
            var scrollTop = $(window).scrollTop()+50; // pad for the main navbar
            if (scrollTop > stickyNavTop) {   
                $('.navbar-inverse').addClass('sticky');  
            } else {  
                $('.navbar-inverse').removeClass('sticky');   
            } 
        };
        stickyNav();  
        $(window).scroll(function() {  
            stickyNav();  
        });

        // collapsible navbar
        $('#collapse_trigger').on('click', function(e) {
            e.preventDefault();
            $('#collapsible').collapse('toggle');
        });

        // add result to navbar
        var addRow = function(id, name) {
            $('#selected > tbody:last').append('<tr class="active"><td><button type="button" data-id="'+id+'" class="btn btn-danger">Remove</button>&nbsp;'+name+'</button></td></tr>');
        };

        // remove results from navbar
        var removeRow = function(id) {
            $('#selected > tbody button[data-id="'+id+'"]').closest('tr').remove();
        };

        // toggle result buttons in result table
        var toggleButton = function(id) {
            if ($('#results > tbody button[data-id="'+id+'"]').hasClass('btn-default')) {
                $('#results > tbody button[data-id="'+id+'"]').removeClass('btn-default');
                $('#results > tbody button[data-id="'+id+'"]').addClass('btn-danger');
                $('#results > tbody button[data-id="'+id+'"]').text('Remove');
            } else {
                $('#results > tbody button[data-id="'+id+'"]').removeClass('btn-danger');
                $('#results > tbody button[data-id="'+id+'"]').addClass('btn-default');
                $('#results > tbody button[data-id="'+id+'"]').text('Add');
            }
        };

        // toggle to add all button
        var toggleAllButton = function() {
            if ($('#add-all').hasClass('btn-default')) {
                $('#add-all').removeClass('btn-default');
                $('#add-all').addClass('btn-danger');
                $('#add-all').text('Remove all');
            } else {
                $('#add-all').removeClass('btn-danger');
                $('#add-all').addClass('btn-default');
                $('#add-all').text('Add all');
            }
        };

        if ($('#results > tbody button.btn-danger').length == result_count) {
            toggleAllButton();
        }

        // when the add all button is clicked
        $('#add-all').on('click', function() {
            if ($(this).hasClass('btn-default') && $('#results > tbody button').length > 0) {
                console.log($('#results > tbody button.btn-danger'));
                var to_add = [];
                $('#results > tbody button.btn-default').each(function() {
                    to_add.push($(this).data('id'));
                });
                $.ajax({
                    url: "{% url 'search_add_all_ajax' depth %}",
                    data: {
                        results: to_add,
                        // all pages are protected against csrf so we need to pass the token for this page
                        csrfmiddlewaretoken: '{{ csrf_token }}'
                    },
                    contextType: "application/json;charset=utf-8",
                    dataType: "text",
                    success: function() {
                        toggleAllButton();
                        // set all buttons that aren't added to remove and add them to the cart
                        $('#results > tbody button.btn-default').each(function() {
                            var id = $(this).data('id');
                            toggleButton(id);
                            addRow(id, $(this).data('name'));
                        });
                    },
                    error: function(ts) {
                        alert(ts.responseText);
                    }
                });
            } else {
                var to_remove = [];
                $('#results > tbody button.btn-danger').each(function() {
                    to_remove.push($(this).data('id'));
                });
                $.ajax({
                    url: "{% url 'search_remove_all_ajax' depth %}",
                    data: {
                        results: to_remove,
                        // all pages are protected against csrf so we need to pass the toke for this page
                        csrfmiddlewaretoken: '{{ csrf_token }}'
                    },
                    contentType: "application/json;charset=utf-8",
                    dataType: "text",
                    success: function() {
                        toggleAllButton();
                        // remove all rows from the current page in the cart
                        $('#results > tbody button.btn-danger').each(function() {
                            var id = $(this).data('id');
                            toggleButton(id);
                            removeRow(id);
                        });
                    },
                    error: function(ts) {
                        alert(ts.responseText);
                    }
                });
            }
        });


        // when a result in the result table is clicked
        $('#results > tbody button').on('click', function() {
            var id = $(this).data('id');
            if ($(this).hasClass('btn-default')) {
                var name = $(this).data('name');
                $.ajax({
                        url: "{% url 'search_add_result_ajax' depth %}",
                        data: {
                            result: id,
                            // all pages are protected against csrf so we need to pass the token for this page
                            csrfmiddlewaretoken: '{{ csrf_token }}'
                        },
                        contentType: "application/json;charset=utf-8",
                        dataType: "text",
                        success: function() {
                            addRow(id, name);
                            toggleButton(id);
                            if ($('#add-all').hasClass('btn-default') && $('#results > tbody button.btn-danger').length == result_count) {
                                toggleAllButton();
                            }
                        },
                        error: function(ts) { 
                            // this is for debugging, not production!
                            alert(ts.responseText);
                        }
                });
            } else {
                $.ajax({
                        url: "{% url 'search_remove_result_ajax' depth %}",
                        data: {
                            result: id,
                            // all pages are protected against csrf so we need to pass the token for this page
                            csrfmiddlewaretoken: '{{ csrf_token }}'
                        },
                        contentType: "application/json;charset=utf-8",
                        dataType: "text",
                        success: function() {
                            if ($('#add-all').hasClass('btn-danger') && $('#results > tbody button.btn-danger').length == result_count) {
                                toggleAllButton();
                            }
                            removeRow(id);
                            toggleButton(id);
                        },
                        error: function(ts) { 
                            // this is for debugging, not production!
                            alert(ts.responseText);
                        }
                });
            }
        });

        // when a result is clicked in the navbar
        $(document.body).on('click', '#selected > tbody button', function() {
            var id = $(this).data('id');
            $.ajax({
                    url: "{% url 'search_remove_result_ajax' depth %}",
                    data: {
                        result: id,
                        // all pages are protected against csrf so we need to pass the token for this page
                        csrfmiddlewaretoken: '{{ csrf_token }}'
                    },
                    contentType: "application/json;charset=utf-8",
                    dataType: "text",
                    success: function() {
                        if ($('#add-all').hasClass('btn-danger') && $('#results > tbody button.btn-danger').length == result_count) {
                            toggleAllButton();
                        }
                        removeRow(id);
                        toggleButton(id);
                    },
                    error: function(ts) { 
                        // this is for debugging, not production!
                        alert(ts.responseText);
                    }
            });
        });

        // when the navbar clear button is clicked
        $('#clear').on('click', function(e) {
            e.preventDefault();
            $.ajax({
                    url: "{% url 'search_clear_results_ajax' depth %}",
                    data: {
                        // all pages are protected against csrf so we need to pass the token for this page
                        csrfmiddlewaretoken: '{{ csrf_token }}'
                    },
                    contentType: "application/json;charset=utf-8",
                    dataType: "text",
                    success: function() {
                        $('#selected > tbody button').each( function() {
                            toggleButton($(this).data('id'));
                        });
                        if ($('#add-all').hasClass('btn-danger')) {
                            toggleAllButton();
                        }
                        $('#selected > tbody').html('');
                    },
                    error: function(ts) { 
                        // this is for debugging, not production!
                        alert(ts.responseText);
                    }
            });
        });
    });
</script>
{% endblock %}<|MERGE_RESOLUTION|>--- conflicted
+++ resolved
@@ -107,16 +107,8 @@
             <tbody>
                 {% for r in results %}
                 <tr>
-<<<<<<< HEAD
-                    <td><button data-id="{{ r.feature.pk }}" data-name="{{ r.feature.name }}" type="button" class="btn {% if r.feature.pk in selected %}btn-danger">Remove{% else %}btn-default">Add{% endif %}</button>&nbsp;&nbsp;{{ r.feature.name }}</td>
-                    <td>
-                        <b>CV Term:</b> {{ r.cvterm.name }}<br/>
-                        <b>CV Description:</b> {{ r.cvterm.definition }}
-                    </td>
-=======
                     <td><button data-id="{{ r.pk }}" data-name="{{ r.name }}" type="button" class="btn {% if r.pk in selected %}btn-danger">Remove{% else %}btn-default">Add{% endif %}</button>&nbsp;&nbsp;{{ r.name }}</td>
                     <td>{% for cv in r.featurecvterm_feature.all %}<a style="text-decoration:underline;" href="{% url 'cvterm_view' cv.cvterm_id %}">{{ cv.cvterm.name }}</a> {% endfor %}</td>
->>>>>>> 3be891e2
                     <td><a href="{% url 'feature_view' r.feature_id %}">view</a></td>
                 </tr>
                 {% endfor %}
